--- conflicted
+++ resolved
@@ -10,7 +10,6 @@
     get_activities_per_zone,
     intrazone_time,
     replace_intrazonal_travel_time,
-    zones_to_time_matrix,
 )
 from acbm.cli import acbm_cli
 from acbm.config import load_config
@@ -30,47 +29,12 @@
     activity_chains = activity_chains_for_assignment()
     logger.info("Activity chains loaded")
 
-<<<<<<< HEAD
-# TODO: check config file to see if we have a travel time matrix. If not, create one
-travel_times = pd.read_parquet(
-    acbm.root_path / "data/external/travel_times/oa/travel_time_matrix.parquet"
-)
-=======
     # Filter to a specific day of the week
     logger.info("Filtering activity chains to a specific day of the week")
     activity_chains = activity_chains[activity_chains["TravDay"] == 3]  # Wednesday
->>>>>>> 46287981
 
     # --- Study area boundaries
 
-<<<<<<< HEAD
-# # Load the configuration file
-# config_file_path = 'config.toml'
-# travel_time_matrix_path = acbm.root_path / "data/external/travel_times/oa/travel_time_matrix.parquet"
-
-# with open(config_file_path, 'r') as config_file:
-#     config = toml.load(config_file)
-
-# # Check if travel_times is set to true and try to load the travel time matrix
-# if config.get('travel_times') == True:
-#     try:
-#         travel_times = pd.read_parquet(travel_time_matrix_path)
-#         print("Travel time matrix loaded successfully.")
-#     except Exception as e:
-#         logger.info(f"Failed to load travel time matrix: {e}")
-#         logger.info("Creating a new travel time matrix.")
-#         # Create a new travel time matrix based on distances between zones
-#         travel_times = zones_to_time_matrix(zones = boundaries, id_col = "OA21CD")
-#         # TODO: save the travel time matrix
-
-# # If travel_times is not true or loading failed, create a new travel time matrix
-# if config.get('travel_times') != True:
-#     logger.info("No travel time matrix found. Creating a new travel time matrix.")
-#     # Create a new travel time matrix based on distances between zones
-#     travel_times = zones_to_time_matrix(zones = boundaries, id_col = "OA21CD")
-
-# logger.info("Travel time estimates created")
-=======
     logger.info("Loading study area boundaries")
     where_clause = "MSOA21NM LIKE '%Leeds%'"
 
@@ -96,7 +60,6 @@
     # remove index_right column from activity_chains if it exists
     if "index_right" in activity_chains.columns:
         activity_chains = activity_chains.drop(columns="index_right")
->>>>>>> 46287981
 
     # Spatial join to identify which polygons each point is in
     activity_chains = gpd.sjoin(
@@ -116,56 +79,39 @@
 
     logger.info("Loading travel time matrix")
 
-<<<<<<< HEAD
-intrazone_times = intrazone_time(zones=boundaries, key_column="OA21CD")
-=======
+    # TODO: check config file to see if we have a travel time matrix. If not, create one
     travel_times = pd.read_parquet(
-        acbm.root_path / "data/external/travel_times/oa/travel_time_matrix_acbm.parquet"
-    )
->>>>>>> 46287981
+        acbm.root_path / "data/external/travel_times/oa/travel_time_matrix.parquet"
+    )
 
     logger.info("Travel time matrix loaded")
 
-    logger.info("Merging travel time matrix with boundaries")
-
-    # convert from_id and to_id to int to match the boundaries data type
-    travel_times = travel_times.astype({"from_id": int, "to_id": int})
-
-    # merge travel_times with boundaries
-    travel_times = travel_times.merge(
-        boundaries[["OBJECTID", config.zone_id]],
-        left_on="from_id",
-        right_on="OBJECTID",
-        how="left",
-    )
-    travel_times = travel_times.drop(columns="OBJECTID")
-
-    travel_times = travel_times.merge(
-        boundaries[["OBJECTID", config.zone_id]],
-        left_on="to_id",
-        right_on="OBJECTID",
-        how="left",
-        suffixes=("_from", "_to"),
-    )
-    travel_times = travel_times.drop(columns="OBJECTID")
-
-    # #### Travel distance matrix
-    #
-    # Some areas aren't reachable by specific modes. We create a travel distance matrix
-    # to fall back on when the, inplace=Truere are no travel time calculations
-
-    logger.info("Creating travel time estimates")
-
-    travel_time_estimates = zones_to_time_matrix(
-        zones=boundaries, id_col=config.zone_id, to_dict=True
-    )
-
-    with open(
-        acbm.root_path / "data/interim/assigning/travel_time_estimates.pkl", "wb"
-    ) as f:
-        pkl.dump(travel_time_estimates, f)
-
-    logger.info("Travel time estimates created")
+    # # Load the configuration file
+    # config_file_path = 'config.toml'
+    # travel_time_matrix_path = acbm.root_path / "data/external/travel_times/oa/travel_time_matrix.parquet"
+
+    # with open(config_file_path, 'r') as config_file:
+    #     config = toml.load(config_file)
+
+    # # Check if travel_times is set to true and try to load the travel time matrix
+    # if config.get('travel_times') == True:
+    #     try:
+    #         travel_times = pd.read_parquet(travel_time_matrix_path)
+    #         print("Travel time matrix loaded successfully.")
+    #     except Exception as e:
+    #         logger.info(f"Failed to load travel time matrix: {e}")
+    #         logger.info("Creating a new travel time matrix.")
+    #         # Create a new travel time matrix based on distances between zones
+    #         travel_times = zones_to_time_matrix(zones = boundaries, id_col = "OA21CD")
+    #         # TODO: save the travel time matrix
+
+    # # If travel_times is not true or loading failed, create a new travel time matrix
+    # if config.get('travel_times') != True:
+    #     logger.info("No travel time matrix found. Creating a new travel time matrix.")
+    #     # Create a new travel time matrix based on distances between zones
+    #     travel_times = zones_to_time_matrix(zones = boundaries, id_col = "OA21CD")
+
+    # logger.info("Travel time estimates created")
 
     # --- Intrazonal trip times
     #
@@ -180,7 +126,8 @@
 
     logger.info("Creating intrazonal travel time estimates")
 
-    intrazone_times = intrazone_time(boundaries.set_index("OBJECTID"))
+    # TODO: use config zone_id instead of OA21CD
+    intrazone_times = intrazone_time(zones=boundaries, key_column="OA21CD")
 
     logger.info("Intrazonal travel time estimates created")
 
@@ -263,10 +210,10 @@
         activity_chains=activity_chains_edu,
         travel_times=travel_times,
         activities_per_zone=activities_per_zone,
+        boundaries=boundaries,
         key_col="id",
         filter_by_activity=True,
         activity_col="education_type",
-        zone_id=config.zone_id,
         time_tolerance=0.3,
     )
 
@@ -279,46 +226,7 @@
 
     del possible_zones_school
 
-<<<<<<< HEAD
-possible_zones_school = get_possible_zones(
-    activity_chains=activity_chains_edu,
-    travel_times=travel_times,
-    activities_per_zone=activities_per_zone,
-    boundaries=boundaries,
-    key_col="id",
-    filter_by_activity=True,
-    activity_col="education_type",
-    time_tolerance=0.3,
-)
-
-logger.info("Saving feasible zones for education activities")
-# save possible_zones_school to dictionary
-with open(
-    acbm.root_path / "data/interim/assigning/possible_zones_education.pkl", "wb"
-) as f:
-    pkl.dump(possible_zones_school, f)
-
-del possible_zones_school
-
-logger.info("Filtering activity chains to only include work activities")
-
-activity_chains_work = activity_chains[activity_chains["dact"] == "work"]
-
-logger.info("Getting feasible zones for each work activity")
-
-possible_zones_work = get_possible_zones(
-    activity_chains=activity_chains_work,
-    travel_times=travel_times,
-    activities_per_zone=activities_per_zone,
-    boundaries=boundaries,
-    key_col="id",
-    filter_by_activity=True,
-    activity_col="dact",
-    time_tolerance=0.3,
-)
-=======
     logger.info("Filtering activity chains to only include work activities")
->>>>>>> 46287981
 
     activity_chains_work = activity_chains[activity_chains["dact"] == "work"]
 
@@ -328,10 +236,10 @@
         activity_chains=activity_chains_work,
         travel_times=travel_times,
         activities_per_zone=activities_per_zone,
+        boundaries=boundaries,
         key_col="id",
         filter_by_activity=True,
         activity_col="dact",
-        zone_id=config.zone_id,
         time_tolerance=0.3,
     )
 
