--- conflicted
+++ resolved
@@ -49,16 +49,12 @@
     # --- Assign activity home locations to boundaries zoning system
 
     logger.info("Assigning activity home locations to boundaries zoning system")
-<<<<<<< HEAD
-    activity_chains = add_locations_to_activity_chains(
-        activity_chains, centroid_layer=pd.read_csv(config.centroid_layer_filepath)
-    )
-=======
->>>>>>> 9f8790c2
 
     # add home location (based on OA11CD from SPC)
     activity_chains = add_locations_to_activity_chains(
-        activity_chains=activity_chains, target_crs=f"EPSG:{config.output_crs}"
+        activity_chains=activity_chains,
+        target_crs=f"EPSG:{config.output_crs}",
+        centroid_layer=pd.read_csv(config.centroid_layer_filepath),
     )
 
     # remove index_right column from activity_chains if it exists
@@ -93,14 +89,6 @@
 
     if config.parameters.travel_times:
         logger.info("Loading travel time matrix")
-<<<<<<< HEAD
-=======
-        # TODO: move to config
-        travel_time_matrix_path = (
-            acbm.root_path
-            / f"data/external/travel_times/{config.boundary_geography}/travel_time_matrix.parquet"
-        )
->>>>>>> 9f8790c2
         try:
             travel_times = pd.read_parquet(config.travel_times_filepath)
             print("Travel time matrix loaded successfully.")
@@ -155,14 +143,7 @@
     logger.info("Loading activity locations")
 
     # osm data
-<<<<<<< HEAD
     osm_data = gpd.read_parquet(config.osm_path)
-=======
-    osm_data = gpd.read_parquet(
-        acbm.root_path
-        / f"data/interim/osmox/{config.region}_epsg_{config.output_crs}.parquet"
-    )
->>>>>>> 9f8790c2
 
     logger.info("Activity locations loaded")
     # remove rows with activities = home OR transit
