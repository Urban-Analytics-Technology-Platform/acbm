--- conflicted
+++ resolved
@@ -10,15 +10,9 @@
     cols_for_assignment_edu,
 )
 from acbm.cli import acbm_cli
-<<<<<<< HEAD
 from acbm.config import load_and_setup_config
-from acbm.preprocessing import add_location
+from acbm.preprocessing import add_locations_to_activity_chains
 from acbm.utils import get_travel_times
-=======
-from acbm.config import load_config
-from acbm.logger_config import assigning_primary_zones_logger as logger
-from acbm.preprocessing import add_locations_to_activity_chains
->>>>>>> 9f8790c2
 
 
 @acbm_cli
@@ -40,14 +34,8 @@
     # --- boundaries
     logger.info("Loading study area boundaries")
 
-<<<<<<< HEAD
     boundaries = gpd.read_file(config.study_areas_filepath)
 
-=======
-    boundaries = gpd.read_file(
-        acbm.root_path / "data/external/boundaries/study_area_zones.geojson"
-    )
->>>>>>> 9f8790c2
     logger.info("Study area boundaries loaded")
 
     # Reproject boundaries to the output CRS specified in the config
@@ -80,21 +68,11 @@
 
     logger.info("Assigning activity home locations to boundaries zoning system")
 
-<<<<<<< HEAD
-    # Convert location column in activity_chains to spatial column
-    centroid_layer = pd.read_csv(config.centroid_layer_filepath)
-    activity_chains_edu = add_location(
-        activity_chains_edu,
-        "EPSG:27700",
-        "EPSG:4326",
-        centroid_layer,
-        "OA11CD",
-        "OA11CD",
-=======
     # add home location (based on OA11CD from SPC)
     activity_chains_edu = add_locations_to_activity_chains(
-        activity_chains=activity_chains_edu, target_crs=f"EPSG:{config.output_crs}"
->>>>>>> 9f8790c2
+        activity_chains=activity_chains_edu,
+        target_crs=f"EPSG:{config.output_crs}",
+        centroid_layer=pd.read_csv(config.centroid_layer_filepath),
     )
 
     # remove index_right column from activity_chains if it exists
