from datetime import timedelta

import geopandas as gpd
from pam import write
from pam.read import load_travel_diary
from pam.samplers.time import apply_jitter_to_plan
from shapely import Point, wkt

from acbm.cli import acbm_cli
from acbm.config import load_and_setup_config
from acbm.postprocessing.matsim import (
    Population,
    add_home_location_to_individuals,
    calculate_percentage_remaining,
<<<<<<< HEAD
=======
    filter_by_pid,
    filter_no_location,
    get_hhlIncome,
    get_passengers,
    get_pt_subscription,
    get_students,
>>>>>>> 1cec3f7c
    log_row_count,
)


@acbm_cli
def main(config_file):
    config = load_and_setup_config(config_file)
    logger = config.get_logger("converting_to_matsim", __file__)

    # ----- Read the data

    logger.info("1 - Loading data")

    population = Population.read(config)

    # ----- Clean the data

    logger.info("2 - Cleaning data")

    # rename age_years to age in individuals
    population.individuals.rename(columns={"age_years": "age"}, inplace=True)

    # ----- Add some person attributes to the individuals dataframe

    # sex

    # get sex column from spc
    # TODO: add sex column upstream in the beginning of the pipeline
    spc = pd.read_parquet(
        acbm.root_path / f"data/external/spc_output/{config.region}_people_hh.parquet",
        columns=["id", "household", "age_years", "sex", "salary_yearly"],
    )

    # change spc["sex"] column: 1 = male, 2 = female
    spc["sex"] = spc["sex"].map({1: "male", 2: "female"})
    # merge it on
    individuals = individuals.merge(
        spc[["id", "sex"]], left_on="pid", right_on="id", how="left"
    )
    individuals = individuals.drop(columns="id")

    # isStudent
    individuals = get_students(
        individuals=individuals,
        activities=activities,
        age_base_threshold=config.postprocessing.student_age_base,
        # age_upper_threshold = config.postprocessing.student_age_upper,
        activity="education",
    )

    # isPassenger
    individuals = get_passengers(
        legs=legs, individuals=individuals, modes=config.postprocessing.modes_passenger
    )

    # hasPTsubscription

    individuals = get_pt_subscription(
        individuals=individuals, age_threshold=config.postprocessing.pt_subscription_age
    )

    ## hhlIncome
    individuals = get_hhlIncome(
        individuals=individuals,
        individuals_with_salary=spc,
        pension_age=config.postprocessing.pt_subscription_age,
        pension=config.postprocessing.state_pension,
    )

    # ----- Add vehicle ownership attributes (car, bicycle) to the individuals dataframe
    # TODO: move this upstream

    # a. spc to nts match (used to get nts_id: spc_id match)
    spc_with_nts = pd.read_parquet(
        acbm.root_path / "data/interim/matching/spc_with_nts_trips.parquet"
    )
    nts_individuals = pd.read_parquet(
        acbm.root_path / "data/external/nts/filtered/nts_individuals.parquet"
    )

    # b. Create a df with the vehicle ownership data (from the nts)

    nts_individuals = nts_individuals[
        ["IndividualID", "OwnCycleN_B01ID", "DrivLic_B02ID", "CarAccess_B01ID"]
    ]

    # Create CarAvailability colum

    car_availability_mapping = {
        1: "yes",  # Main driver of company car
        2: "yes",  # Other main driver
        3: "some",  # Not main driver of household car
    }

    nts_individuals["CarAvailability"] = (
        nts_individuals["CarAccess_B01ID"].map(car_availability_mapping).fillna("no")
    )
    # Create BicycleAvailability column

    bicycle_availability_mapping = {
        1: "yes",  # Own a pedal cycle yourself
        2: "some",  # Have use of household pedal cycle
        3: "no",  # Have use of non-household pedal cycle
    }

    nts_individuals["BicycleAvailability"] = (
        nts_individuals["OwnCycleN_B01ID"]
        .map(bicycle_availability_mapping)
        .fillna("no")
    )

    # Create hasLicence column
    # 1: Full licence, 2: Provisional licence, 3: Other or none
    nts_individuals["hasLicence"] = nts_individuals["DrivLic_B02ID"].apply(
        lambda x: x == 1
    )

    # Keep only the columns we created
    nts_individuals = nts_individuals[
        ["IndividualID", "CarAvailability", "BicycleAvailability", "hasLicence"]
    ]
    nts_individuals.head(10)

    # c. add spc id to nts_individuals

    # create a df with spc_id and nts_id
    spcid_to_ntsid = spc_with_nts[
        ["id", "nts_ind_id"]
    ].drop_duplicates()  # spc_with_nts has one row per travel day

    # add the spc_id column
    nts_individuals = nts_individuals.merge(
        spcid_to_ntsid, left_on="IndividualID", right_on="nts_ind_id", how="inner"
    ).drop(columns=["nts_ind_id"])

    nts_individuals.rename(columns={"id": "spc_id"}, inplace=True)

    # d. merge nts_individuals with individuals to get the vehicle ownership data
    individuals = individuals.merge(
        nts_individuals, left_on="pid", right_on="spc_id", how="left"
    ).drop(columns=["spc_id", "IndividualID"])

    # We will be removing some rows in each planning operation. This function helps keep a
    # record of the number of rows in each table after each operation.

    row_counts = []

    logger.info("2.1 - Record number of rows in each df before cleaning")

    log_row_count(population.individuals, "individuals", "0_initial", row_counts)
    log_row_count(population.households, "households", "0_initial", row_counts)
    log_row_count(population.activities, "activities", "0_initial", row_counts)
    log_row_count(population.legs, "legs", "0_initial", row_counts)
    log_row_count(population.legs_geo, "legs_geo", "0_initial", row_counts)

    logger.info("2.2 - Remove people that don't exist across all dfs")

    # When writing to matsim using pam, we get an error when a pid exists in one dataset
    #  but not in the other. We will remove these people from the datasets.

    population = population.filter_by_pid()

    log_row_count(population.individuals, "individuals", "1_filter_by_pid", row_counts)
    log_row_count(population.households, "households", "1_filter_by_pid", row_counts)
    log_row_count(population.activities, "activities", "1_filter_by_pid", row_counts)
    log_row_count(population.legs, "legs", "1_filter_by_pid", row_counts)
    log_row_count(population.legs_geo, "legs_geo", "1_filter_by_pid", row_counts)

    logger.info("2.3 - Rename geometry columns (for PAM)")

    # TODO: Rename columns upstream in 3.3_assign_facility_all script
    population.legs_geo.rename(
        columns={
            "start_location_geometry_wkt": "start_loc",
            "end_location_geometry_wkt": "end_loc",
        },
        inplace=True,
    )
    logger.info("2.4 - Remove people with missing location data ")

    population = population.filter_no_location()

    log_row_count(
        population.individuals, "individuals", "2_filter_no_location", row_counts
    )
    log_row_count(
        population.households, "households", "2_filter_no_location", row_counts
    )
    log_row_count(
        population.activities, "activities", "2_filter_no_location", row_counts
    )
    log_row_count(population.legs, "legs", "2_filter_no_location", row_counts)
    log_row_count(population.legs_geo, "legs_geo", "2_filter_no_location", row_counts)

    logger.info("2.5 - Log number of rows in each df after cleaning")

    percentages = calculate_percentage_remaining(row_counts=row_counts)

    # Log the percentages
    for stage, df_name, count, percentage in percentages:
        logger.info(
            f"{df_name} - {stage} - {count} rows: {percentage:.1f}% rows remaining"
        )

    logger.info("3a - Convert geometry columns to POINT geometry")

    # Function to convert to Point if not already a Point
    def convert_to_point(value):
        if isinstance(value, Point):
            return value
        return wkt.loads(value)

    # Convert start_loc and end_loc to shapely point objects
    population.legs_geo["start_loc"] = population.legs_geo["start_loc"].apply(
        convert_to_point
    )
    population.legs_geo["end_loc"] = population.legs_geo["end_loc"].apply(
        convert_to_point
    )

    # Convert to GeoDataFrame with start_loc as the active geometry
    legs_geo = gpd.GeoDataFrame(population.legs_geo, geometry="start_loc")

    logger.info("3b - Add home location to individuals")

    # Apply
    individuals_geo = add_home_location_to_individuals(legs_geo, population.individuals)

    logger.info("4 - Write to MATSim XML")

    logger.info("4.1 - Load travel diary to PAM")

    population = load_travel_diary(
        trips=legs_geo,
        persons_attributes=individuals_geo,
        tour_based=False,
        include_loc=True,
        sort_by_seq=True,
    )

    logger.info("4.2 - Jittering plans")
    # TODO: Move this upstream
    for _, _, person in population.people():
        apply_jitter_to_plan(
            person.plan,
            jitter=timedelta(minutes=config.postprocessing.pam_jitter),
            min_duration=timedelta(minutes=config.postprocessing.pam_min_duration),
        )
        # crop to 24-hours
        person.plan.crop()

    logger.info("4.3 - Write to MATSim XML")

    write.write_matsim_population_v6(
        population=population,
        path=config.output_path / "plans.xml",
        coordinate_reference_system=f"EPSG:{config.output_crs}",
    )


if __name__ == "__main__":
    main()<|MERGE_RESOLUTION|>--- conflicted
+++ resolved
@@ -1,6 +1,7 @@
 from datetime import timedelta
 
 import geopandas as gpd
+import pandas as pd
 from pam import write
 from pam.read import load_travel_diary
 from pam.samplers.time import apply_jitter_to_plan
@@ -12,15 +13,10 @@
     Population,
     add_home_location_to_individuals,
     calculate_percentage_remaining,
-<<<<<<< HEAD
-=======
-    filter_by_pid,
-    filter_no_location,
     get_hhlIncome,
     get_passengers,
     get_pt_subscription,
     get_students,
->>>>>>> 1cec3f7c
     log_row_count,
 )
 
@@ -50,14 +46,14 @@
     # get sex column from spc
     # TODO: add sex column upstream in the beginning of the pipeline
     spc = pd.read_parquet(
-        acbm.root_path / f"data/external/spc_output/{config.region}_people_hh.parquet",
+        config.spc_combined_filepath,
         columns=["id", "household", "age_years", "sex", "salary_yearly"],
     )
 
     # change spc["sex"] column: 1 = male, 2 = female
     spc["sex"] = spc["sex"].map({1: "male", 2: "female"})
     # merge it on
-    individuals = individuals.merge(
+    individuals = population.individuals.merge(
         spc[["id", "sex"]], left_on="pid", right_on="id", how="left"
     )
     individuals = individuals.drop(columns="id")
@@ -65,7 +61,7 @@
     # isStudent
     individuals = get_students(
         individuals=individuals,
-        activities=activities,
+        activities=population.activities,
         age_base_threshold=config.postprocessing.student_age_base,
         # age_upper_threshold = config.postprocessing.student_age_upper,
         activity="education",
@@ -73,7 +69,9 @@
 
     # isPassenger
     individuals = get_passengers(
-        legs=legs, individuals=individuals, modes=config.postprocessing.modes_passenger
+        legs=population.legs,
+        individuals=individuals,
+        modes=config.postprocessing.modes_passenger,
     )
 
     # hasPTsubscription
@@ -94,12 +92,8 @@
     # TODO: move this upstream
 
     # a. spc to nts match (used to get nts_id: spc_id match)
-    spc_with_nts = pd.read_parquet(
-        acbm.root_path / "data/interim/matching/spc_with_nts_trips.parquet"
-    )
-    nts_individuals = pd.read_parquet(
-        acbm.root_path / "data/external/nts/filtered/nts_individuals.parquet"
-    )
+    spc_with_nts = pd.read_parquet(config.spc_with_nts_trips_filepath)
+    nts_individuals = pd.read_parquet(config.output_path / "nts_individuals.parquet")
 
     # b. Create a df with the vehicle ownership data (from the nts)
 
