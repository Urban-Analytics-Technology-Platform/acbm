--- conflicted
+++ resolved
@@ -147,12 +147,8 @@
 
     write.write_matsim_population_v6(
         population=population,
-<<<<<<< HEAD
         path=config.output_path / "plans.xml",
-=======
-        path=acbm.root_path / "data/processed/activities_pam/plans.xml",
         coordinate_reference_system=f"EPSG:{config.output_crs}",
->>>>>>> 9f8790c2
     )
 
 
