import logging
from typing import Optional

import pandas as pd

logger = logging.getLogger("assigning_primary_zone")


def select_zone(
    row: pd.Series,
    possible_zones: dict,
    activities_per_zone: pd.DataFrame,
    id_col: str,
    zone_id_col: str,
    weighting: str = "none",
) -> str:
    """
    Select a zone for an activity. For each activity, we have a list of possible zones
    stored in the possible_zones dictionary. For each activity, the function will filter the
    activities_per_zone_df to the zones that (a) are in possible_zones for that activity key,
    and (b) have an activity that matches the activity in row["education_type"]. For example, if
    the activity is "education_university", the function will filter the activities_per_zone_df to
    only include zones with a university.
    The funciton relaxes this constraint if no zones match the conditions

    the next step is to sample a zone from the shortlisted zones. This is done based on the total
    floor area of available facilities in the zone (that match the activity purpose). This is from
    activities_per_zone_df["floor_area"]. Again, different options exist if floor area cannot be used

    Parameters
    ----------
    row: pd.Series
        the row that we are applying the funciton to
    possible_zones: dict
        a dictionary with keys as the index of the "row" and values as a nested dictionary
        key: Origin Zone Id, values: List of possible destination zones
    activities_per_zone: pd.DataFrame
        a dataframe with columns: OA21CD | counts | floor_area | activity
        activity is a category (e.g. work, education_school) from osm data labeling (through osmox)
        counts and floor_area are totals for a specific activity and zone
    weighting: str
        options are: "floor_area", "counts", "none"
        once we have a list of feasible zones, do we want to do weighted sampling based on
        "floor_area" or "counts" or just random sampling "none"
    zone_id: str
        The column name of the zone id in activities_per_zone. The ids should also match the nested key in
        possible_zones {key: {KEY: value}}
    id_col: str
        The column name of the activity_id. It matches the key in the possible_zones dictionary

    Returns
    -------
    str
        The zone_id of the selected zone.
    """

    # Check if the input is in the list of allowed values
    allowed_weightings = ["floor_area", "counts", "none"]
    if weighting not in allowed_weightings:
        error_message = f"Invalid value for weighting: {weighting}. Allowed values are {allowed_weightings}."
        raise ValueError(error_message)

    # get the values from possible_zones that match the index of the row
    # use try/except as some activities might have no possible zones
    try:
        activity_id = row[id_col]
        activity_i_options = list(possible_zones[activity_id].values())
        if not activity_i_options:  # Check if the list is empty
            logger.info(f"Activity {activity_id}: No zones available")
            return "NA"
        # log the number of options for the specific index
        logger.debug(
            f"Activity {activity_id}: Initial number of options for activity = {len(activity_i_options[0])}"
        )

        # Attempt 1: filter activities_per_zone_df to only include possible_zones
        options = activities_per_zone[
            (activities_per_zone["activity"] == row["education_type"])
            & (activities_per_zone[zone_id_col].isin(activity_i_options[0]))
        ]
        logger.debug(
            f"Activity {activity_id}: Number of options after filtering by education type: {len(options)}"
        )

        # Attempt 2: if no options meet the conditions, relax the constraint by considering all education types
        # not just the education type that maps onto the person's age
        if options.empty:
            # print("No options available. Relaxing constraint")
            options = activities_per_zone[
                (activities_per_zone["activity"].str.contains("education"))
                & (activities_per_zone[zone_id_col].isin(activity_i_options[0]))
            ]
            logger.debug(
                f"Activity {activity_id}: Number of options after first relaxation: {len(options)}"
            )

        # Attempt 3: if options is still empty, relax the constraint further by considering all possible zones
        # regardless of activities
        if options.empty:
            logger.info(
                f"Activity {activity_id}: No zones with required facility type. Selecting from all possible zones"
            )
            options = activities_per_zone[
                activities_per_zone[zone_id_col].isin(activity_i_options[0])
            ]
            logger.debug(
                f"Activity {activity_id}: Number of options after second relaxation: {len(options)}"
            )

        # Attempt 4: if options is still empty (there were no options in possible_zones), return NA
        if options.empty:
            logger.info(f"Activity {activity_id}: No options available. Returning NA")
            return "NA"

        # Sample based on "weighting" argument
        if weighting == "floor_area":
            # check the sum of floor_area is not zero
            if options["floor_area"].sum() != 0:
                logger.debug(f"Activity {activity_id}: sampling based on floor area")
                selected_zone = options.sample(1, weights="floor_area")[
                    zone_id_col
                ].values[0]
            elif options["counts"].sum() != 0:
                logger.debug(
                    f"Activity {activity_id}: No floor area data. sampling based on counts"
                )
                selected_zone = options.sample(1, weights="counts")[zone_id_col].values[
                    0
                ]
            else:
                logger.debug(
                    f"Activity {activity_id}: No floor area or count data. sampling randomly"
                )
                selected_zone = options.sample(1)[zone_id_col].values[0]
        elif weighting == "counts":
            if options["counts"].sum() != 0:
                logger.debug(f"Activity {activity_id}: sampling based on counts")
                selected_zone = options.sample(1, weights="counts")[zone_id_col].values[
                    0
                ]
            else:
                logger.debug(
                    f"Activity {activity_id}: No count data. sampling randomly"
                )
                selected_zone = options.sample(1)[zone_id_col].values[0]
        else:
            logger.debug(f"Activity {activity_id}: sampling randomly")
            selected_zone = options.sample(1)[zone_id_col].values[0]

        return selected_zone

    except KeyError:
        logger.error(f"KeyError: Key {activity_id} in possible_zones has no values")
        return "NA"


def fill_missing_zones(
    activity: pd.Series,
    travel_times_est: dict,
    activities_per_zone: pd.DataFrame,
    activity_col: str,
    zone_id: str,
    use_mode: bool = False,
):
    """
    This function fills in missing zones in the activity chains. It uses a travel time matrix based on euclidian distance instead of
    the computed travel time matrix which is a sparse matrix.

    Parameters
    ----------
    activity: pd.Series
        A row from the activity chains dataframe
    travel_times_est: dict
        A dictionary with keys as tuples ({id_col}_from, {id_col}_to) and values as dictionaries containing time estimates.
        It is the output of zones_to_time_matrix()
    activities_per_zone: pd.DataFrame
        A dataframe with the number of activities and floorspace for each zone. The columns are 'OA21CD', 'counts', 'floor_area', 'activity'
        where 'activity' is the activity type as defined in the osmox config file
    activity_col: str
        The column name for the activity type
    use_mode: bool
        If True, the function will use the mode of transportation to estimate the travel time: time_{mode}.
        If False, it will use the average travel time: time_average.
        Default is False.

    Returns
    -------
    str
        The zone that has the estimated time closest to the given time. The zone also has an activity that matches the activity_col value.

    """
    activity_purpose = activity[activity_col]
    from_zone = activity[zone_id]
    to_zones = activities_per_zone[activities_per_zone["activity"] == activity_purpose][
        zone_id
    ].tolist()

    logger.debug(
        f"Activity {activity.TripID} | person: {activity.id}: Number of possible destination zones: {len(to_zones)}"
    )

    time = activity["TripTotalTime"]

    mode = activity["mode"] if use_mode else None

    return _get_zones_using_time_estimate(
        estimated_times=travel_times_est,
        from_zone=from_zone,
        to_zones=to_zones,
        time=time,
        mode=mode,
    )


def _get_zones_using_time_estimate(
    estimated_times: dict,
    from_zone: str,
    to_zones: list,
    time: int,
    mode: Optional[str] = None,
) -> str:
    """
    This function returns the zone that has the estimated time closest to the given time. It is meant to be used inside fill_missing_zones()

    Parameters:
    ----------
    estimated_times: dict
        A dictionary with keys as tuples ({id_col}_from, {id_col}_to) and values as dictionaries containing time estimates. It is the output of zones_to_time_matrix()
    id_col: str
        The column name for the zone id.
    from_zone: str
        The zone of the previous activity
    to_zones (list): A list of destination zones.
    time:
        The target time to compare the estimated times with.
    mode: str, optional
        The mode of transportation. It should be one of ['car', 'pt', 'walk', 'cycle']. If not provided, the function uses 'time_average'.

    Returns
    -------
    str
        The zone that has the estimated time closest to the given time.
    """
<<<<<<< HEAD
    acceptable_modes = ["car", "car_passenger", "pt", "walk", "cycle"]
=======

    acceptable_modes = ["car", "car_passenger", "pt", "walk", "cycle", "taxi"]
>>>>>>> 1cec3f7c

    if mode is not None and mode not in acceptable_modes:
        error_message = f"Invalid mode: {mode}. Mode must be one of {acceptable_modes}."
        logger.error(error_message)
        raise ValueError(error_message)

    # Convert to_zones to a set for faster lookup
    to_zones_set = set(to_zones)

    # Filter the entries where {id_col}_from matches the specific zone and {id_col}_to is in the specific list of zones
    filtered_dict = {
        k: v
        for k, v in estimated_times.items()
        if k[0] == from_zone and k[1] in to_zones_set
    }

    # Check if the filtered dictionary is empty
    if not filtered_dict:
        # Handle the case where there are no travel time estimates for the target zone
        logger.info(
            f"No travel time estimates found for from_zone: {from_zone} to any of the to_zones: {to_zones}"
        )
        return None

    # get to_zone where time_average is closest to "time"
    if mode is not None:
        closest_to_zone = min(
            filtered_dict.items(), key=lambda item: abs(item[1][f"time_{mode}"] - time)
        )
    else:
        closest_to_zone = min(
            filtered_dict.items(), key=lambda item: abs(item[1]["time_average"] - time)
        )

    return closest_to_zone[0][1]<|MERGE_RESOLUTION|>--- conflicted
+++ resolved
@@ -241,12 +241,7 @@
     str
         The zone that has the estimated time closest to the given time.
     """
-<<<<<<< HEAD
-    acceptable_modes = ["car", "car_passenger", "pt", "walk", "cycle"]
-=======
-
     acceptable_modes = ["car", "car_passenger", "pt", "walk", "cycle", "taxi"]
->>>>>>> 1cec3f7c
 
     if mode is not None and mode not in acceptable_modes:
         error_message = f"Invalid mode: {mode}. Mode must be one of {acceptable_modes}."
