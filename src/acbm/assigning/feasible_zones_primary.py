--- conflicted
+++ resolved
@@ -7,16 +7,12 @@
 from pandera import Check, Column, DataFrameSchema
 from pandera.errors import SchemaErrors
 
-<<<<<<< HEAD
 from acbm.assigning.utils import (
     _map_day_to_wkday_binary,
     _map_time_to_day_part,
     zones_to_time_matrix,
 )
-=======
-from acbm.assigning.utils import _map_day_to_wkday_binary, _map_time_to_day_part
 from acbm.config import Config
->>>>>>> 46287981
 from acbm.logger_config import assigning_primary_feasible_logger as logger
 
 pandarallel.initialize(progress_bar=True)
@@ -74,12 +70,9 @@
     activities_per_zone: pd.DataFrame,
     activity_col: str,
     key_col: str,
-<<<<<<< HEAD
     boundaries: gpd.GeoDataFrame,
+    zone_id: str,
     travel_times: Optional[pd.DataFrame] = None,
-=======
-    zone_id: str,
->>>>>>> 46287981
     filter_by_activity: bool = False,
     time_tolerance: float = 0.2,
 ) -> dict:
@@ -102,6 +95,8 @@
         The column in activity_chains that will be used as a key in the dictionary
     boundaries: gpd.GeoDataFrame
         A GeoDataFrame with the boundaries of the zones. Used to create the travel_times dataframe if not provided
+    zone_id: str
+        The column name of the zone id in the activity_chains dataframe
     filter_by_activity: bool
         If True, we will return a results that only includes destination zones that have an activity that matches the activity purpose
     time_tolerance: int
