import random
from dataclasses import dataclass
from pathlib import Path

import numpy as np
import tomlkit
from pydantic import BaseModel, Field


@dataclass(frozen=True)
class Parameters(BaseModel):
    seed: int
    region: str
    number_of_households: int | None = None
    zone_id: str
    travel_times: bool
    boundary_geography: str
    nts_years: list[int]
    nts_regions: list[str]
    nts_day_of_week: int


@dataclass(frozen=True)
class MatchingParams(BaseModel):
    required_columns: list[str]
    optional_columns: list[str]
    n_matches: int | None = None
    chunk_size: int = 50_000


@dataclass(frozen=True)
class WorkAssignmentParams(BaseModel):
    use_percentages: bool
    weight_max_dev: float
    weight_total_dev: float
    max_zones: int
    commute_level: str | None = None


@dataclass(frozen=True)
class Postprocessing(BaseModel):
    pam_jitter: int
    pam_min_duration: int


class Config(BaseModel):
    parameters: Parameters = Field(description="Config: parameters.")
    work_assignment: WorkAssignmentParams = Field(
        description="Config: parameters for work assignment."
    )
<<<<<<< HEAD
    postprocessing: Postprocessing = Field(
        description="Config: parameters for postprocessing."
    )
=======
    matching: MatchingParams = Field(description="Config: parameters for matching.")
>>>>>>> 4b15d943

    @property
    def seed(self) -> int:
        return self.parameters.seed

    @property
    def region(self) -> str:
        return self.parameters.region

    @property
    def zone_id(self) -> str:
        return self.parameters.zone_id

    @classmethod
    def origin_zone_id(cls, zone_id: str) -> str:
        return zone_id + "_from"

    @classmethod
    def destination_zone_id(cls, zone_id: str) -> str:
        return zone_id + "_to"

    @property
    def boundary_geography(self) -> str:
        return self.parameters.boundary_geography

    # TODO: consider moving to method in config
    def init_rng(self):
        try:
            np.random.seed(self.seed)
            random.seed(self.seed)
        except Exception as err:
            msg = f"config does not provide a rng seed with err: {err}"
            raise ValueError(msg) from err


def load_config(filepath: str | Path) -> Config:
    with open(filepath, "rb") as f:
        return Config.model_validate(tomlkit.load(f))<|MERGE_RESOLUTION|>--- conflicted
+++ resolved
@@ -48,13 +48,10 @@
     work_assignment: WorkAssignmentParams = Field(
         description="Config: parameters for work assignment."
     )
-<<<<<<< HEAD
+    matching: MatchingParams = Field(description="Config: parameters for matching.")
     postprocessing: Postprocessing = Field(
         description="Config: parameters for postprocessing."
     )
-=======
-    matching: MatchingParams = Field(description="Config: parameters for matching.")
->>>>>>> 4b15d943
 
     @property
     def seed(self) -> int:
