--- conflicted
+++ resolved
@@ -414,11 +414,7 @@
 
 
 def add_locations_to_activity_chains(
-<<<<<<< HEAD
-    activity_chains: pd.DataFrame, centroid_layer: pd.DataFrame
-) -> pd.DataFrame:
-=======
-    activity_chains: pd.DataFrame, target_crs: str
+    activity_chains: pd.DataFrame, target_crs: str, centroid_layer: pd.DataFrame
 ) -> gpd.GeoDataFrame:
     """
     Add locations to activity chains and reproject to the target CRS.
@@ -435,11 +431,6 @@
     gpd.GeoDataFrame
         GeoDataFrame with locations added and reprojected to the target CRS.
     """
-    # Add location column as spatial column from OA centroids
-    centroid_layer = pd.read_csv(
-        acbm.root_path / "data/external/centroids/Output_Areas_Dec_2011_PWC_2022.csv"
-    )
->>>>>>> 9f8790c2
     return add_location(
         activity_chains, "EPSG:27700", target_crs, centroid_layer, "OA11CD", "OA11CD"
     )