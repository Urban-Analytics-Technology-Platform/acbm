[parameters]
seed = 0
region = "leeds"  # this is used to query poi data from osm and to load in SPC data
number_of_households = 5000  # how many people from the SPC do we want to run the model for? Comment out if you want to run the analysis on the entire SPC populaiton
zone_id = "OA21CD" # "OA21CD": OA level, "MSOA11CD": MSOA level
travel_times = true  # Only set to true if you have travel time matrix at the level specified in boundary_geography
boundary_geography = "OA"
# NTS years to use
nts_years = [2019, 2021, 2022]
# NTS regions to use
nts_regions = [
    'Yorkshire and the Humber',
    'North West',
    'North East',
    'East Midlands',
    'West Midlands',
    'East of England',
    'South East',
    'South West']
# nts day of the week to use
# 1: Monday, 2: Tuesday, 3: Wednesday, 4: Thursday, 5: Friday, 6: Saturday, 7: Sunday
nts_day_of_week = 3

[matching]
# for optional and required columns, see the [iterative_match_categorical](https://github.com/Urban-Analytics-Technology-Platform/acbm/blob/ca181c54d7484ebe44706ff4b43c26286b22aceb/src/acbm/matching.py#L110) function
# Do not add any column not listed below. You can only move a column from optional to require (or vise versa)
required_columns = ["number_adults", "number_children"]
optional_columns = [
    "number_cars",
    "num_pension_age",
    "rural_urban_2_categories",
    "employment_status",
    "tenure_status",
]
n_matches = 10 # What is the maximum number of NTS matches we want for each SPC household?

[work_assignment]
commute_level = "MSOA"
use_percentages = true  # if true, optimization problem will try to minimize percentage difference at OD level (not absolute numbers). Recommended to set it to true
# weights to add for each objective in the optimization problem
weight_max_dev = 0.2
weight_total_dev = 0.8
<<<<<<< HEAD
max_zones = 8

=======
max_zones = 8   # maximum number of feasible zones to include in the optimization problem (less zones makes problem smaller - so faster, but at the cost of a better solution)
>>>>>>> 4b15d943

[postprocessing]
pam_jitter = 30
pam_min_duration = 10<|MERGE_RESOLUTION|>--- conflicted
+++ resolved
@@ -1,9 +1,9 @@
 [parameters]
 seed = 0
-region = "leeds"  # this is used to query poi data from osm and to load in SPC data
-number_of_households = 5000  # how many people from the SPC do we want to run the model for? Comment out if you want to run the analysis on the entire SPC populaiton
-zone_id = "OA21CD" # "OA21CD": OA level, "MSOA11CD": MSOA level
-travel_times = true  # Only set to true if you have travel time matrix at the level specified in boundary_geography
+region = "leeds"            # this is used to query poi data from osm and to load in SPC data
+number_of_households = 5000 # how many people from the SPC do we want to run the model for? Comment out if you want to run the analysis on the entire SPC populaiton
+zone_id = "OA21CD"          # "OA21CD": OA level, "MSOA11CD": MSOA level
+travel_times = true         # Only set to true if you have travel time matrix at the level specified in boundary_geography
 boundary_geography = "OA"
 # NTS years to use
 nts_years = [2019, 2021, 2022]
@@ -16,7 +16,8 @@
     'West Midlands',
     'East of England',
     'South East',
-    'South West']
+    'South West',
+]
 # nts day of the week to use
 # 1: Monday, 2: Tuesday, 3: Wednesday, 4: Thursday, 5: Friday, 6: Saturday, 7: Sunday
 nts_day_of_week = 3
@@ -36,16 +37,11 @@
 
 [work_assignment]
 commute_level = "MSOA"
-use_percentages = true  # if true, optimization problem will try to minimize percentage difference at OD level (not absolute numbers). Recommended to set it to true
+use_percentages = true # if true, optimization problem will try to minimize percentage difference at OD level (not absolute numbers). Recommended to set it to true
 # weights to add for each objective in the optimization problem
 weight_max_dev = 0.2
 weight_total_dev = 0.8
-<<<<<<< HEAD
-max_zones = 8
-
-=======
-max_zones = 8   # maximum number of feasible zones to include in the optimization problem (less zones makes problem smaller - so faster, but at the cost of a better solution)
->>>>>>> 4b15d943
+max_zones = 8          # maximum number of feasible zones to include in the optimization problem (less zones makes problem smaller - so faster, but at the cost of a better solution)
 
 [postprocessing]
 pam_jitter = 30
